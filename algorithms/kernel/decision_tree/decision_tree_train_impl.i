/* file: decision_tree_train_impl.i */
/*******************************************************************************
* Copyright 2014-2019 Intel Corporation
*
* Licensed under the Apache License, Version 2.0 (the "License");
* you may not use this file except in compliance with the License.
* You may obtain a copy of the License at
*
*     http://www.apache.org/licenses/LICENSE-2.0
*
* Unless required by applicable law or agreed to in writing, software
* distributed under the License is distributed on an "AS IS" BASIS,
* WITHOUT WARRANTIES OR CONDITIONS OF ANY KIND, either express or implied.
* See the License for the specific language governing permissions and
* limitations under the License.
*******************************************************************************/

/*
//++
//  Common functions for Decision tree training
//--
*/

#ifndef __DECISION_TREE_TRAIN_IMPL_I__
#define __DECISION_TREE_TRAIN_IMPL_I__

#include "numeric_table.h"
#include "threading.h"
#include "decision_tree_impl.i"
#include "service_utils.h"
#include "service_sort.h"
#include "service_math.h"
#include "service_data_utils.h"
#include "service_threading.h"
#include "data_management/features/defines.h"
#include "service_error_handling.h"

namespace daal
{
namespace algorithms
{
namespace decision_tree
{
namespace internal
{

using namespace daal::data_management;
using namespace daal::services::internal;
using namespace daal::algorithms::internal;

typedef size_t TreeNodeIndex;
typedef size_t LeavesDataIndex;

template <CpuType cpu, typename IndependentVariable, typename DependentVariable>
class TreeNode
{
public:
    typedef IndependentVariable IndependentVariableType;
    typedef DependentVariable DependentVariableType;

    // Constructs leaf.
    TreeNode(DependentVariableType dependentVariable, LeavesDataIndex leavesDataIndex,
        double impurity, int count) : _leftChildIndex(0),
                                      _dependentVariable(dependentVariable),
                                      _leavesDataIndex(leavesDataIndex),
                                      _impurity(impurity),
                                      _count(count) {}

    // Constructs decision node.
    TreeNode(FeatureIndex featureIndex, IndependentVariableType cutPoint, TreeNodeIndex leftChildIndex,
        double impurity, int count) : _leftChildIndex(leftChildIndex),
                                      _featureIndex(featureIndex),
                                      _cutPoint(cutPoint),
                                      _impurity(impurity),
                                      _count(count)
    {
        DAAL_ASSERT(leftChildIndex != 0);
    }

    bool isLeaf() const { return (_leftChildIndex == 0); }

    TreeNodeIndex leftChildIndex() const
    {
        DAAL_ASSERT(!isLeaf());
        return _leftChildIndex;
    }

    TreeNodeIndex rightChildIndex() const
    {
        DAAL_ASSERT(!isLeaf());
        return _leftChildIndex + 1;
    }

    FeatureIndex featureIndex() const
    {
        DAAL_ASSERT(!isLeaf());
        return _featureIndex;
    }

    IndependentVariableType cutPoint() const
    {
        DAAL_ASSERT(!isLeaf());
        return _cutPoint;
    }

    DependentVariableType dependentVariable() const
    {
        DAAL_ASSERT(isLeaf());
        return _dependentVariable;
    }

    LeavesDataIndex leavesDataIndex() const
    {
        DAAL_ASSERT(isLeaf());
        return _leavesDataIndex;
    }

    double impurity() const
    {
        return _impurity;
    }

    int count() const
    {
        return _count;
    }

private:
    TreeNodeIndex _leftChildIndex;
    union
    {
        // Decision node.
        struct
        {
            FeatureIndex _featureIndex;
            IndependentVariableType _cutPoint;
        };

        // Leaf node.
        struct
        {
            DependentVariableType _dependentVariable;
            LeavesDataIndex _leavesDataIndex;
        };
    };

    double _impurity;
    int _count;
};

template <CpuType cpu>
struct BaseCutPointFinder
{
    template <typename SplitCriterion, typename RandomIterator, typename GetIndependentValue, typename GetDependentValue,  typename GetWeight, typename Compare>
    static RandomIterator find(SplitCriterion & splitCriterion, RandomIterator first, RandomIterator last,
                               typename SplitCriterion::DataStatistics & dataStatistics,
                               const typename SplitCriterion::DataStatistics & totalDataStatistics,
                               data_management::features::FeatureType featureType, RandomIterator & greater,
                               typename SplitCriterion::ValueType & winnerSplitCriterionValue,
                               typename SplitCriterion::DataStatistics & winnerDataStatistics,
                               GetIndependentValue getIndependentValue, GetDependentValue getDependentValue, GetWeight getWeight, Compare compare)
    {
        auto winner = last;
        if (first != last)
        {
            const size_t totalCount = last - first;
            if (featureType != data_management::features::DAAL_CATEGORICAL)
            {
                dataStatistics.reset(totalDataStatistics);
                for (auto i = first;;)
                {
                    const auto next = upperBound<cpu>(i, last, *i, compare);
                    if (next == last) { break; }

                    for (auto j = i; j != next; ++j)
                    {
                        dataStatistics.update(getDependentValue(*j));
                    }

                    const size_t leftCount = next - first;
                    const size_t rightCount = last - next;
                    DAAL_ASSERT(leftCount + rightCount == totalCount);

                    const auto splitCriterionValue = splitCriterion(first, last, i, next, dataStatistics, totalDataStatistics, featureType,
                                                                    leftCount, rightCount, totalCount);

                    if (!(winner != last) || (splitCriterionValue < winnerSplitCriterionValue))
                    {
                        winner = i;
                        greater = next;
                        winnerSplitCriterionValue = splitCriterionValue;
                        winnerDataStatistics = dataStatistics;
                    }

                    i = next;
                }
            }
            else
            {
                auto i = first;
                auto next = upperBound<cpu>(i, last, *i, compare);
                if (next != last)
                {
                    for (;; next = upperBound<cpu>(i, last, *i, compare))
                    {
                        dataStatistics.reset(totalDataStatistics);

                        for (auto j = i; j != next; ++j)
                        {
                            dataStatistics.update(getDependentValue(*j));
                        }

                        const size_t leftCount = next - i;
                        const size_t rightCount = totalCount - leftCount;
                        DAAL_ASSERT(rightCount == (i - first) + (last - next));

                        const auto splitCriterionValue = splitCriterion(first, last, i, next, dataStatistics, totalDataStatistics, featureType,
                                                                        leftCount, rightCount, totalCount);

                        if (!(winner != last) || (splitCriterionValue < winnerSplitCriterionValue))
                        {
                            winner = i;
                            greater = next;
                            winnerSplitCriterionValue = splitCriterionValue;
                            winnerDataStatistics = dataStatistics;
                        }

                        if (next == last) { break; }
                        i = next;
                    }
                }
            }
        }

        return winner;
    }
};

template <CpuType cpu>
struct WeightedBaseCutPointFinder
{
    template <typename SplitCriterion, typename RandomIterator, typename GetIndependentValue, typename GetDependentValue, typename GetWeight, typename Compare>
    static RandomIterator find(SplitCriterion & splitCriterion, RandomIterator first, RandomIterator last,
                               typename SplitCriterion::DataStatistics & dataStatistics,
                               const typename SplitCriterion::DataStatistics & totalDataStatistics,
                               data_management::features::FeatureType featureType, RandomIterator & greater,
                               typename SplitCriterion::ValueType & winnerSplitCriterionValue,
                               typename SplitCriterion::DataStatistics & winnerDataStatistics,
                               GetIndependentValue getIndependentValue, GetDependentValue getDependentValue, GetWeight getWeight, Compare compare)
    {
        double totalWeight = 0.0;
        const size_t statisticsSize = totalDataStatistics.size();
        for(size_t k = 0; k < statisticsSize; k++)
        {
            totalWeight += totalDataStatistics[k];
        }

        auto winner = last;
        if (first != last)
        {
            const size_t totalCount = last - first;
            if (featureType != data_management::features::DAAL_CATEGORICAL)
            {
                dataStatistics.reset(totalDataStatistics);
                for (auto i = first;;)
                {
                    const auto next = upperBound<cpu>(i, last, *i, compare);
                    if (next == last) { break; }

                    for (auto j = i; j != next; ++j)
                    {
                        dataStatistics.update(getDependentValue(*j), getWeight(*j));
                    }

                    double leftWeight = 0.0, rightWeight = 0.0;
                    for(size_t k = 0; k < statisticsSize; k++)
                    {
                        leftWeight += dataStatistics[k];
                    }
                    rightWeight = totalWeight - leftWeight;

                    const auto splitCriterionValue = splitCriterion(first, last, i, next, dataStatistics, totalDataStatistics, featureType,
                                                                    leftWeight, rightWeight, totalWeight);

                    if (!(winner != last) || (splitCriterionValue < winnerSplitCriterionValue))
                    {
                        winner = i;
                        greater = next;
                        winnerSplitCriterionValue = splitCriterionValue;
                        winnerDataStatistics = dataStatistics;
                    }

                    i = next;
                }
            }
            else
            {
                auto i = first;
                auto next = upperBound<cpu>(i, last, *i, compare);
                if (next != last)
                {
                    for (;; next = upperBound<cpu>(i, last, *i, compare))
                    {
                        dataStatistics.reset(totalDataStatistics);

                        for (auto j = i; j != next; ++j)
                        {
                            dataStatistics.update(getDependentValue(*j), getWeight(*j));
                        }

                        const size_t leftCount = next - i;
                        const size_t rightCount = totalCount - leftCount;
                        DAAL_ASSERT(rightCount == (i - first) + (last - next));

                        const auto splitCriterionValue = splitCriterion(first, last, i, next, dataStatistics, totalDataStatistics, featureType,
                                                                        leftCount, rightCount, totalCount);

                        if (!(winner != last) || (splitCriterionValue < winnerSplitCriterionValue))
                        {
                            winner = i;
                            greater = next;
                            winnerSplitCriterionValue = splitCriterionValue;
                            winnerDataStatistics = dataStatistics;
                        }

                        if (next == last) { break; }
                        i = next;
                    }
                }
            }
        }

        return winner;
    }
};

template <CpuType cpu, typename algorithmFPType, typename SplitCriterion>
struct CutPointFinder : private BaseCutPointFinder<cpu>
{
    using BaseCutPointFinder<cpu>::find;
};

template <typename WorkItem>
class WorkQueue
{
public:
    WorkQueue(services::Status& s) : _capacity(1024), _capacityMinus1(_capacity - 1), _first(0), _last(_capacityMinus1), _size(0), _data(new WorkItem[_capacity])
    {
        DAAL_CHECK_COND_ERROR(_data, s, services::ErrorMemoryAllocationFailed)
    }

    WorkQueue(const WorkQueue &) = delete;

    ~WorkQueue() { delete[] _data; _data = nullptr; }

    size_t size() const { return _size; }

    bool empty() const { return (_size == 0); }

    WorkItem & front()
    {
        DAAL_ASSERT(!empty());

        return _data[_first];
    }

    void pop()
    {
        DAAL_ASSERT(!empty());

        ++_first;
        _first *= (_first != _capacity);
        --_size;
    }

    services::Status push(const WorkItem & value)
    {
        if (_size == _capacity)
        {
            services::Status status = grow();
            DAAL_CHECK_STATUS_VAR(status)
        }
        DAAL_ASSERT(_size < _capacity);
        DAAL_ASSERT(((_capacityMinus1 + 1) & _capacityMinus1) == 0); // (_capacityMinus1 + 1) is power of 2.
        _data[_last = (_last + 1) & _capacityMinus1] = value;
        ++_size;
        return services::Status();
    }

private:
    services::Status grow()
    {
        const size_t newCapacity = _capacity * 2;
        DAAL_ASSERT(_size < newCapacity);
        WorkItem * const newData = new WorkItem[newCapacity];
        DAAL_CHECK_MALLOC(newData)
        size_t srcIdx = _first;
        for (size_t i = 0; i < _size; ++i)
        {
            newData[i].moveFrom(_data[srcIdx]);
            ++srcIdx;
            srcIdx *= (srcIdx != _capacity);
        }
        delete[] _data;
        _data = newData;
        _capacity = newCapacity;
        _capacityMinus1 = _capacity - 1;
        _first = 0;
        _last = _size != 0 ? _size - 1 : _capacityMinus1;
        return services::Status();
    }

    size_t _capacity;
    size_t _capacityMinus1;
    size_t _first;
    size_t _last;
    size_t _size;
    WorkItem * _data;
};

template <typename WorkItem>
class WorkStack
{
public:
    WorkStack(services::Status& s) : _capacity(1024), _capacityMinus1(_capacity - 1), _size(0), _top(_capacityMinus1), _data(new WorkItem[_capacity])
    {
        DAAL_CHECK_COND_ERROR(_data, s, services::ErrorMemoryAllocationFailed)
    }

    WorkStack(const WorkStack &) = delete;

    ~WorkStack() { delete[] _data; _data = nullptr; }

    size_t size() const { return _size; }

    bool empty() const { return (_size == 0); }

    WorkItem & top()
    {
        DAAL_ASSERT(!empty());

        return _data[_top];
    }

    void pop()
    {
        DAAL_ASSERT(!empty());

        --_top;
        --_size;
    }

    services::Status push(const WorkItem & value)
    {
        if (_size == _capacity)
        {
            services::Status status = grow();
            DAAL_CHECK_STATUS_VAR(status)
        }
        DAAL_ASSERT(_size < _capacity);
        _top = (_top + 1) & _capacityMinus1;
        _data[_top] = value;
        ++_size;
        return services::Status();
    }

private:
    services::Status grow()
    {
        const size_t newCapacity = _capacity * 2;
        DAAL_ASSERT(_size < newCapacity);
        WorkItem * const newData = new WorkItem[newCapacity];
        DAAL_CHECK_MALLOC(newData)
        for (size_t i = 0; i < _size; ++i)
        {
            newData[i].moveFrom(_data[i]);
        }
        delete[] _data;
        _data = newData;
        _capacity = newCapacity;
        _capacityMinus1 = _capacity - 1;
        return services::Status();
    }

    size_t _capacity;
    size_t _capacityMinus1;
    size_t _size;
    size_t _top;
    WorkItem * _data;
};

template <CpuType cpu, typename PerLeafData = void>
class LeavesData
{
public:
    LeavesData() : _data(nullptr), _size(0), _capacity(0) {}

    ~LeavesData() { delete[] _data; _data = nullptr; }

    template <typename T>
    LeavesDataIndex add(const T & value, services::Status& status)
    {
        status = services::Status();
        if (_size >= _capacity)
        {
            status = grow();
            if (!status)
                return 0;
        }
        DAAL_ASSERT(_size < _capacity);
        const LeavesDataIndex idx = _size;
        _data[idx] = value;
        ++_size;
        return idx;
    }

    void putProbabilities(LeavesDataIndex index, double * probs, size_t numProbs) const
    {
        (*this)[index].putProbabilities(probs, numProbs);
    }

    const PerLeafData & operator[] (size_t index) const
    {
        DAAL_ASSERT(index < _size);
        return _data[index];
    }

private:
    services::Status grow()
    {
        const size_t newCapacity = (_capacity != 0) ? _capacity * 2 : 256;
        DAAL_ASSERT(_size < newCapacity);
        PerLeafData * const newData = new PerLeafData[newCapacity];
        DAAL_CHECK_MALLOC(newData)
        for (size_t i = 0; i < _size; ++i)
        {
            newData[i].swap(_data[i]);
        }
        delete[] _data;
        _data = newData;
        _capacity = newCapacity;
        return services::Status();
    }

    PerLeafData * _data;
    size_t _size;
    size_t _capacity;
};

template <CpuType cpu>
class LeavesData<cpu, void>
{
public:
    template <typename T>
    LeavesDataIndex add(const T &, services::Status& status)
    {
        status = services::Status();
        return 0;
    }

    void putProbabilities(LeavesDataIndex index, double * probs, size_t numProbs) const {}
};

template <CpuType cpu, typename IndependentVariable, typename DependentVariable>
class Tree
{
public:
    typedef IndependentVariable IndependentVariableType;
    typedef DependentVariable DependentVariableType;
    typedef TreeNode<cpu, IndependentVariableType, DependentVariableType> TreeNodeType;

    Tree() : _nodes(nullptr), _nodeCount(0), _nodeCapacity(0) {}

    Tree(const Tree &) = delete;
    Tree & operator= (const Tree &) = delete;

    ~Tree()
    {
        daal_free(_nodes);
        _nodes = nullptr;
    }

    size_t nodeCount() const { return _nodeCount; }

    const TreeNodeType & operator[] (size_t index) const
    {
        DAAL_ASSERT(index < _nodeCount);
        return _nodes[index];
    }

    TreeNodeType & operator[] (size_t index)
    {
        DAAL_ASSERT(index < _nodeCount);
        return _nodes[index];
    }

    template <typename SplitCriterion, typename LeavesData>
    struct TrainigContext
    {
        typedef SplitCriterion SplitCriterionType;
        typedef LeavesData LeavesDataType;

        SplitCriterionType & splitCriterion;
        LeavesDataType & leavesData;
        const NumericTable & x;
        const NumericTable & y;
        const NumericTable * w;
        const FeatureTypesCache & featureTypesCache;
        typename SplitCriterionType::DataStatistics & dataStatistics;
        const size_t minLeafSize;
        const size_t minSplitSize;
        const IndependentVariableType * const * dx;
        const DependentVariableType * dy;
        const IndependentVariableType * dw;
    };

    template <typename SplitCriterion, typename LeavesData>
    services::Status trainStump(SplitCriterion &splitCriterion, LeavesData &leavesData, const NumericTable &x, const NumericTable &y, const NumericTable *w,
                    size_t numberOfClasses = 0, size_t minLeafObservations = 1, size_t minSplitObservations = 2)
    {
        const size_t xRowCount = x.getNumberOfRows();
        const size_t xColumnCount = x.getNumberOfColumns();
        DAAL_ASSERT(xRowCount > 0);
        DAAL_ASSERT(xColumnCount > 0);
        DAAL_ASSERT(xRowCount == y.getNumberOfRows());

        FeatureTypesCache featureTypesCache(x);

        typename SplitCriterion::DataStatistics totalDataStatistics(numberOfClasses, x, y, w), dataStatistics(numberOfClasses, w);

        size_t * indexes = prepareIndexes(xRowCount);
        DAAL_CHECK_MALLOC(indexes)

        clear();

        services::Status statusPushBack;
        TreeNodeIndex nodeIndex = pushBack(statusPushBack);
        DAAL_CHECK_STATUS_VAR(statusPushBack)

        BlockDescriptor<IndependentVariableType> * xBD = new BlockDescriptor<IndependentVariableType>[xColumnCount];
        const IndependentVariableType ** dx = new const IndependentVariableType * [xColumnCount];
        BlockDescriptor<DependentVariableType> yBD;
        const_cast<NumericTable *>(&y)->getBlockOfColumnValues(0, 0, xRowCount, readOnly, yBD);

        BlockDescriptor<IndependentVariableType> wBD;
        if (w) { const_cast<NumericTable *>(w)->getBlockOfColumnValues(0, 0, xRowCount, readOnly, wBD);}

        const TrainigContext<SplitCriterion, LeavesData> context{ splitCriterion, leavesData, x, y, w, featureTypesCache, dataStatistics,
                  minLeafObservations, minSplitObservations, dx, yBD.getBlockPtr(),
                  wBD.getBlockPtr() };


        if (xRowCount < context.minSplitSize || xRowCount < context.minLeafSize * 2)
        {
            services::Status statAdd;
            auto lni = context.leavesData.add(totalDataStatistics, statAdd);
            DAAL_CHECK_STATUS_VAR(statAdd)
            makeLeaf(nodeIndex, totalDataStatistics.getBestDependentVariableValue(), lni,
                     static_cast<double>(context.splitCriterion(totalDataStatistics, xRowCount)), static_cast<int>(xRowCount));
            return services::Status();
        }

        {
            typename SplitCriterion::DependentVariableType leafDependentVariableValue;
            if (totalDataStatistics.isPure(leafDependentVariableValue))
            {
                services::Status statAdd;
                auto lni = context.leavesData.add(totalDataStatistics, statAdd);
                DAAL_CHECK_STATUS_VAR(statAdd)
                makeLeaf(nodeIndex, leafDependentVariableValue, lni,
                         static_cast<double>(context.splitCriterion(totalDataStatistics, xRowCount)), static_cast<int>(xRowCount));
                return services::Status();
            }
        }

        FeatureIndex winnerFeatureIndex = 0;
        IndependentVariableType winnerCutPoint;
        typename SplitCriterion::ValueType winnerSplitCriterionValue;
        size_t winnerPointsAtLeft;
        typename SplitCriterion::DataStatistics winnerDataStatistics;
        bool winnerIsLeaf = true;

        struct Item
        {
            IndependentVariable x;
            IndependentVariable w;
            DependentVariable y;
        };

        struct Local
        {
            FeatureIndex winnerFeatureIndex;
            IndependentVariableType winnerCutPoint;
            typename SplitCriterion::ValueType winnerSplitCriterionValue, splitCriterionValue;
            size_t winnerPointsAtLeft;
            typename SplitCriterion::DataStatistics winnerDataStatistics, bestCutPointDataStatistics, dataStatistics;
            bool winnerIsLeaf;
            SplitCriterion splitCriterion;
            Item* items;

            Local(const SplitCriterion &criterion, const size_t nRows) : winnerIsLeaf(true), splitCriterion(criterion)
            {
                items = daal_alloc<Item>(nRows);
            }

            ~Local()
            {
                daal_free(items);
                items = nullptr;
            }
        };

        daal::tls<Local *> localTLS([ =, &context]()-> Local *
        {
            Local *const ptr = new Local(context.splitCriterion, xRowCount);
            return ptr;
        } );

        SafeStatus safeStat;
        typedef daal::internal::Math<typename SplitCriterion::ValueType, cpu> SplitCriterionMath;
        typedef daal::services::internal::EpsilonVal<typename SplitCriterion::ValueType> SplitCriterionEpsilon;
        const typename SplitCriterion::ValueType epsilon = SplitCriterionEpsilon::get();

        daal::threader_for(xColumnCount, xColumnCount, [ =, &context, &localTLS, &totalDataStatistics, &safeStat](size_t featureIndex)
        {
            const_cast<NumericTable *>(&context.x)->getBlockOfColumnValues(featureIndex, 0, xRowCount, readOnly, xBD[featureIndex]);
            dx[featureIndex] = xBD[featureIndex].getBlockPtr();

            Local *const local = localTLS.local();
            DAAL_CHECK_MALLOC_THR(local)

            Item *const items = local->items;
            DAAL_CHECK_MALLOC_THR(items)

            const size_t rowsPerBlock = 512;
            const size_t blockCount = (xRowCount + rowsPerBlock - 1) / rowsPerBlock;
            for(size_t iBlock = 0; iBlock < blockCount; iBlock++)
            {
                const size_t first = iBlock * rowsPerBlock;
                const size_t last = min<cpu>(first + rowsPerBlock, xRowCount);

                for (size_t i = first; i < last; ++i)
                {
                    items[i].x = context.dx[featureIndex][indexes[i]];
                    items[i].y = context.dy[indexes[i]];
                }
                if (context.dw)
                {
                    for (size_t i = first; i < last; ++i)
                    {
                        items[i].w = context.dw[indexes[i]];
                    }
                }
            }

            introSort<cpu>(items, &items[xRowCount], [](const Item & v1, const Item & v2) -> bool
            {
                return v1.x < v2.x;
            });
            DAAL_ASSERT(isSorted<cpu>(items, &items[xRowCount], [](const Item & v1, const Item & v2) -> bool
            {
                return v1.x < v2.x;
            }));

            Item *next = nullptr;
            const auto i = CutPointFinder<cpu, IndependentVariableType, SplitCriterion>::find(local->splitCriterion, items, &items[xRowCount],
                           local->dataStatistics,
                           totalDataStatistics,
                           context.featureTypesCache[featureIndex], next, local->splitCriterionValue,
                           local->bestCutPointDataStatistics,
                           [](const Item & v) -> IndependentVariableType { return v.x; },
                           [](const Item & v) -> DependentVariable { return v.y; },
                           [](const Item & v) -> IndependentVariableType { return v.w; },
                           [](const Item & v1, const Item & v2) -> bool { return v1.x < v2.x; });

            if (i != &items[xRowCount] && (local->winnerIsLeaf || local->splitCriterionValue < local->winnerSplitCriterionValue ||
                                           (SplitCriterionMath::sFabs(local->splitCriterionValue - local->winnerSplitCriterionValue) <= epsilon &&
                                            local->winnerFeatureIndex > featureIndex)))
            {
                local->winnerIsLeaf = false;
                local->winnerFeatureIndex = featureIndex;
                local->winnerSplitCriterionValue = local->splitCriterionValue;
                switch (context.featureTypesCache[featureIndex])
                {
                case data_management::features::DAAL_CATEGORICAL:
                    local->winnerCutPoint = i->x;
                    break;
                case data_management::features::DAAL_ORDINAL:
                    local->winnerCutPoint = next->x;
                    break;
                case data_management::features::DAAL_CONTINUOUS:
                    local->winnerCutPoint = (i->x + next->x) / 2;
                    break;
                default:
                    DAAL_ASSERT(false);
                    break;
                }
                local->winnerPointsAtLeft = next - items; // distance.
                local->winnerDataStatistics = local->bestCutPointDataStatistics;
            }
            // daal_free(items);
        });

        DAAL_CHECK_SAFE_STATUS()

        localTLS.reduce([ =, &winnerIsLeaf, &winnerSplitCriterionValue, &winnerFeatureIndex, &winnerCutPoint, &winnerPointsAtLeft,
                          &winnerDataStatistics](Local * v) -> void
        {
            if ((!v->winnerIsLeaf) && (winnerIsLeaf || v->winnerSplitCriterionValue < winnerSplitCriterionValue ||
            (SplitCriterionMath::sFabs(winnerSplitCriterionValue - v->winnerSplitCriterionValue) <= epsilon &&
            winnerFeatureIndex > v->winnerFeatureIndex)))
            {
                winnerIsLeaf = false;
                winnerFeatureIndex = v->winnerFeatureIndex;
                winnerSplitCriterionValue = v->winnerSplitCriterionValue;
                winnerCutPoint = v->winnerCutPoint;
                winnerPointsAtLeft = v->winnerPointsAtLeft;
                winnerDataStatistics = v->winnerDataStatistics;
            }

            delete v;
            v = nullptr;
        } );

        if (winnerIsLeaf || winnerPointsAtLeft < context.minLeafSize || xRowCount - winnerPointsAtLeft < context.minLeafSize)
        {
            services::Status statAdd;
            auto lni = context.leavesData.add(totalDataStatistics, statAdd);
            DAAL_CHECK_STATUS_VAR(statAdd)
            makeLeaf(nodeIndex, totalDataStatistics.getBestDependentVariableValue(), lni,
                     static_cast<double>(context.splitCriterion(totalDataStatistics, xRowCount)), static_cast<int>(xRowCount));
            return services::Status();
        }

        services::Status statusMakeSplit = makeSplit(nodeIndex, winnerFeatureIndex, winnerCutPoint, static_cast<double>(context.splitCriterion(totalDataStatistics, xRowCount)),
                  static_cast<int>(xRowCount));
        DAAL_CHECK_STATUS_VAR(statusMakeSplit)

        //left leaf
        services::Status statLeftLeaf;
        auto lniLeft = context.leavesData.add(winnerDataStatistics, statLeftLeaf);
        DAAL_CHECK_STATUS_VAR(statLeftLeaf)
        makeLeaf(_nodes[nodeIndex].leftChildIndex(), winnerDataStatistics.getBestDependentVariableValue(), lniLeft,
                 static_cast<double>(context.splitCriterion(winnerDataStatistics, winnerPointsAtLeft)), static_cast<int>(winnerPointsAtLeft));

        //right leaf
        totalDataStatistics -= winnerDataStatistics;
        services::Status statRightLeaf;
        auto lniRight = context.leavesData.add(totalDataStatistics, statRightLeaf);
        DAAL_CHECK_STATUS_VAR(statRightLeaf)
        makeLeaf(_nodes[nodeIndex].rightChildIndex(), totalDataStatistics.getBestDependentVariableValue(), lniRight,
                 static_cast<double>(context.splitCriterion(totalDataStatistics, xRowCount - winnerPointsAtLeft)), static_cast<int>(xRowCount - winnerPointsAtLeft));

        if (w) { const_cast<NumericTable *>(w)->releaseBlockOfColumnValues(wBD); }
        const_cast<NumericTable *>(&y)->releaseBlockOfColumnValues(yBD);
        for (size_t i = 0; i < xColumnCount; ++i)
        {
            const_cast<NumericTable *>(&x)->releaseBlockOfColumnValues(xBD[i]);
        }
        delete[] dx;
        delete[] xBD;
        daal_free(indexes);
        dx      = nullptr;
        xBD     = nullptr;
        indexes = nullptr;
        return services::Status();
    }

    template <typename SplitCriterion, typename LeavesData>
    services::Status train(SplitCriterion & splitCriterion, LeavesData & leavesData, const NumericTable & x, const NumericTable & y,
                           const NumericTable * w, size_t numberOfClasses = 0, size_t maxTreeDepth = 0, size_t minLeafObservations = 1,
                           size_t minSplitObservations = 2)
    {
        if(maxTreeDepth == 2) // stump with weights
        {
            return trainStump(splitCriterion, leavesData, x, y, w, numberOfClasses, minLeafObservations, minSplitObservations);
        }
        const size_t xRowCount = x.getNumberOfRows();
        const size_t xColumnCount = x.getNumberOfColumns();
        DAAL_ASSERT(xRowCount > 0);
        DAAL_ASSERT(xColumnCount > 0);
        DAAL_ASSERT(xRowCount == y.getNumberOfRows());

        FeatureTypesCache featureTypesCache(x);

        typename SplitCriterion::DataStatistics totalDataStatistics(numberOfClasses, x, y, w), dataStatistics(numberOfClasses, w);

        size_t * indexes = prepareIndexes(xRowCount);
        DAAL_CHECK_MALLOC(indexes)

        clear();

        BlockDescriptor<IndependentVariableType> * xBD = new BlockDescriptor<IndependentVariableType>[xColumnCount];
        const IndependentVariableType ** dx = new const IndependentVariableType * [xColumnCount];
        DAAL_CHECK_MALLOC(xBD && dx)
        if(x.getDataLayout() == data_management::NumericTableIface::soa)
        {
            for (size_t i = 0; i < xColumnCount; ++i)
            {
                const_cast<NumericTable *>(&x)->getBlockOfColumnValues(i, 0, xRowCount, readOnly, xBD[i]);
                dx[i] = xBD[i].getBlockPtr();
            }
        }
        else
        {
            daal::threader_for(xColumnCount, xColumnCount, [=, &x, &xBD](size_t i)
            {
                const_cast<NumericTable *>(&x)->getBlockOfColumnValues(i, 0, xRowCount, readOnly, xBD[i]);
                dx[i] = xBD[i].getBlockPtr();
            });
        }
        BlockDescriptor<DependentVariableType> yBD;
        const_cast<NumericTable *>(&y)->getBlockOfColumnValues(0, 0, xRowCount, readOnly, yBD);

        BlockDescriptor<IndependentVariableType> wBD;
        if (w) { const_cast<NumericTable *>(w)->getBlockOfColumnValues(0, 0, xRowCount, readOnly, wBD);}

        const size_t depthLimit = (maxTreeDepth != 0) ? maxTreeDepth : static_cast<size_t>(-1);
        const TrainigContext<SplitCriterion, LeavesData> context{ splitCriterion, leavesData, x, y, w, featureTypesCache, dataStatistics,
                                                                  minLeafObservations, minSplitObservations, dx, yBD.getBlockPtr(),
                                                                  wBD.getBlockPtr() };
        services::Status statusPushBack;
        auto tni = pushBack(statusPushBack);
        DAAL_CHECK_STATUS_VAR(statusPushBack)
        services::Status stat = (xColumnCount < threader_get_threads_number()) ?
                                internalTrainFewFeatures(context, indexes, xRowCount, tni, totalDataStatistics, depthLimit) :
                                internalTrainManyFeatures(context, indexes, xRowCount, tni, totalDataStatistics, depthLimit);
        DAAL_CHECK_STATUS_VAR(stat)

        if (w) { const_cast<NumericTable *>(w)->releaseBlockOfColumnValues(wBD); }
        const_cast<NumericTable *>(&y)->releaseBlockOfColumnValues(yBD);
        for (size_t i = 0; i < xColumnCount; ++i)
        {
            const_cast<NumericTable *>(&x)->releaseBlockOfColumnValues(xBD[i]);
        }

        delete[] dx;
        delete[] xBD;
        daal_free(indexes);
        indexes = nullptr;
        dx      = nullptr;
        xBD     = nullptr;

        return services::Status();
    }

    template <typename SplitCriterion>
    services::Status train(SplitCriterion & splitCriterion, const NumericTable & x, const NumericTable & y, const NumericTable * w,
                           size_t numberOfClasses = 0, size_t maxTreeDepth = 0, size_t minLeafObservations = 1, size_t minSplitObservations = 2)
    {
        LeavesData<cpu, void> leavesData;
        return train(splitCriterion, leavesData, x, y, w, numberOfClasses, maxTreeDepth, minLeafObservations, minSplitObservations);
    }

    template <typename Data>
    void reducedErrorPruning(const NumericTable & px, const NumericTable & py, Data & data) const
    {
        typedef typename Data::ErrorType ErrorType;

        if (!empty())
        {
            DAAL_ASSERT(_nodeCount == data.size());

            FeatureTypesCache featureTypesCache(px);

            const size_t pxRowCount = px.getNumberOfRows();
            const size_t pxColumnCount = px.getNumberOfColumns();
            DAAL_ASSERT(pxRowCount == py.getNumberOfRows());
            BlockDescriptor<IndependentVariableType> pxBD;
            BlockDescriptor<DependentVariableType> pyBD;
            const_cast<NumericTable &>(px).getBlockOfRows(0, pxRowCount, readOnly, pxBD);
            const_cast<NumericTable &>(py).getBlockOfColumnValues(0, 0, pxRowCount, readOnly, pyBD);
            const IndependentVariableType * const dpx = pxBD.getBlockPtr();
            const DependentVariableType * const dpy = pyBD.getBlockPtr();

            for (size_t i = 0; i < pxRowCount; ++i)
            {
                const IndependentVariableType * const p = &dpx[i * pxColumnCount];
                size_t nodeIdx = 0;
                DAAL_ASSERT(nodeIdx < _nodeCount);
                while (!_nodes[nodeIdx].isLeaf())
                {
                    data.update(nodeIdx, dpy[i]);
                    const size_t nodeFeatureIndex = _nodes[nodeIdx].featureIndex();
                    switch (featureTypesCache[nodeFeatureIndex])
                    {
                    case data_management::features::DAAL_CATEGORICAL:
                        nodeIdx = (p[nodeFeatureIndex] == _nodes[nodeIdx].cutPoint() ? _nodes[nodeIdx].leftChildIndex()
                                                                                     : _nodes[nodeIdx].rightChildIndex());
                        DAAL_ASSERT(nodeIdx < _nodeCount);
                        break;
                    case data_management::features::DAAL_ORDINAL:
                    case data_management::features::DAAL_CONTINUOUS:
                        nodeIdx = (p[nodeFeatureIndex] < _nodes[nodeIdx].cutPoint() ? _nodes[nodeIdx].leftChildIndex()
                                                                                    : _nodes[nodeIdx].rightChildIndex());
                        DAAL_ASSERT(nodeIdx < _nodeCount);
                        break;
                    default:
                        DAAL_ASSERT(false);
                        break;
                    }
                }

                data.update(nodeIdx, dpy[i]);
            }

            const_cast<NumericTable &>(py).releaseBlockOfColumnValues(pyBD);
            const_cast<NumericTable &>(px).releaseBlockOfRows(pxBD);

            internalREP<ErrorType, Data>(0, data);
        }
    }

protected:

    services::Status reserve(size_t newCapacity)
    {
        services::Status status = services::Status();
        if (newCapacity > _nodeCapacity)
        {
            int result = 0;
            TreeNodeType * newNodes = daal_alloc<TreeNodeType>(newCapacity);
<<<<<<< HEAD
            result = daal::services::internal::daal_memcpy_s(newNodes, newCapacity * sizeof(TreeNodeType), _nodes, _nodeCount * sizeof(TreeNodeType));
            _status |= (result) ? services::Status(services::ErrorMemoryCopyFailedInternal) : _status;
=======
            DAAL_CHECK_MALLOC(newNodes)
            result = daal_memcpy_s(newNodes, newCapacity * sizeof(TreeNodeType), _nodes, _nodeCount * sizeof(TreeNodeType));
            if (result)
                status = services::Status(services::ErrorMemoryCopyFailedInternal);
>>>>>>> 2f4ad00f
            swap<cpu>(_nodes, newNodes);
            swap<cpu>(_nodeCapacity, newCapacity);
            daal_free(newNodes);
            newNodes = nullptr;
        }

        return status;
    }

    TreeNodeIndex pushBack(services::Status& status)
    {
        status = services::Status();
        if (_nodeCount >= _nodeCapacity)
        {
            status = reserve(max<cpu>(_nodeCount + 1, _nodeCapacity * 2));
        }

        return _nodeCount++;
    }

    void clear()
    {
        _nodeCount = 0;
    }

    bool empty() const { return (_nodeCount == 0); }

    size_t * prepareIndexes(size_t size)
    {
        size_t * const indexes = daal_alloc<size_t>(size);
        for (size_t i = 0; i < size; ++i)
        {
            indexes[i] = i;
        }
        return indexes;
    }

    void makeLeaf(TreeNodeIndex nodeIndex, DependentVariableType dependentVariable, LeavesDataIndex leavesDataIndex, double impurity, int count)
    {
        const TreeNodeType tmp(dependentVariable, leavesDataIndex, impurity, count);
        _nodes[nodeIndex] = tmp;
        DAAL_ASSERT(_nodes[nodeIndex].isLeaf());
        DAAL_ASSERT(_nodes[nodeIndex].dependentVariable() == dependentVariable);
        DAAL_ASSERT(_nodes[nodeIndex].leavesDataIndex() == leavesDataIndex);
    }

    services::Status makeSplit(TreeNodeIndex nodeIndex, FeatureIndex featureIndex, IndependentVariable cutPoint, double impurity, int count)
    {
        services::Status status;
        auto tni = pushBack(status);
        DAAL_CHECK_STATUS_VAR(status)
        const TreeNodeType tmp(featureIndex, cutPoint, tni, impurity, count);
        _nodes[nodeIndex] = tmp;
        pushBack(status);
        DAAL_CHECK_STATUS_VAR(status)
        DAAL_ASSERT(!_nodes[nodeIndex].isLeaf());
        DAAL_ASSERT(_nodes[nodeIndex].featureIndex() == featureIndex);
        DAAL_ASSERT(_nodes[nodeIndex].cutPoint() == cutPoint);
        DAAL_ASSERT(_nodes[nodeIndex].leftChildIndex() == _nodeCount - 2);
        DAAL_ASSERT(_nodes[nodeIndex].rightChildIndex() == _nodeCount - 1);
        return services::Status();
    }

    template <typename SplitCriterion, typename LeavesData>
    services::Status internalTrainManyFeatures(const TrainigContext<SplitCriterion, LeavesData> & context, size_t * indexes, size_t indexCount,
                                   TreeNodeIndex nodeIndex, const typename SplitCriterion::DataStatistics & totalDataStatistics, size_t depthLimit)
    {
        typedef data_management::BlockDescriptor<IndependentVariableType> IndependentVariableBD;
        typedef data_management::BlockDescriptor<DependentVariableType> DependentVariableBD;
        typedef daal::internal::Math<typename SplitCriterion::ValueType, cpu> SplitCriterionMath;
        typedef daal::services::internal::EpsilonVal<typename SplitCriterion::ValueType> SplitCriterionEpsilon;

        DAAL_ASSERT(depthLimit != 0);
        DAAL_ASSERT(context.minLeafSize >= 1);
        DAAL_ASSERT(indexes);
        DAAL_ASSERT(context.dx);
        DAAL_ASSERT(context.dy);
        DAAL_ASSERT((context.w == nullptr) == (context.dw == nullptr));

        if (depthLimit == 1 || indexCount < context.minSplitSize || indexCount < context.minLeafSize * 2)
        {
            services::Status statAdd;
            auto lni = context.leavesData.add(totalDataStatistics, statAdd);
            DAAL_CHECK_STATUS_VAR(statAdd)
            makeLeaf(nodeIndex, totalDataStatistics.getBestDependentVariableValue(), lni,
                     static_cast<double>(context.splitCriterion(totalDataStatistics, indexCount)), static_cast<int>(indexCount));
            return services::Status();
        }

        {
            typename SplitCriterion::DependentVariableType leafDependentVariableValue;
            if (totalDataStatistics.isPure(leafDependentVariableValue))
            {
                services::Status statAdd;
                auto lni = context.leavesData.add(totalDataStatistics, statAdd);
                DAAL_CHECK_STATUS_VAR(statAdd)
                makeLeaf(nodeIndex, leafDependentVariableValue, lni,
                         static_cast<double>(context.splitCriterion(totalDataStatistics, indexCount)), static_cast<int>(indexCount));
                return services::Status();
            }
        }

        FeatureIndex winnerFeatureIndex = 0;
        IndependentVariableType winnerCutPoint;
        typename SplitCriterion::ValueType winnerSplitCriterionValue, splitCriterionValue;
        size_t winnerPointsAtLeft;
        typename SplitCriterion::DataStatistics winnerDataStatistics, bestCutPointDataStatistics;
        bool winnerIsLeaf = true;

        const size_t featureCount = context.x.getNumberOfColumns();

        struct Item
        {
            IndependentVariable x;
            IndependentVariable w;
            DependentVariable y;
        };

        struct Local
        {
            FeatureIndex winnerFeatureIndex;
            IndependentVariableType winnerCutPoint;
            typename SplitCriterion::ValueType winnerSplitCriterionValue, splitCriterionValue;
            size_t winnerPointsAtLeft;
            typename SplitCriterion::DataStatistics winnerDataStatistics, bestCutPointDataStatistics, dataStatistics;
            bool winnerIsLeaf;
            SplitCriterion splitCriterion;

            Local(const SplitCriterion & criterion) : winnerIsLeaf(true), splitCriterion(criterion)  {}
        };

        daal::tls<Local *> localTLS([=, &context]()-> Local *
        {
            Local * const ptr = new Local(context.splitCriterion);
            return ptr;
        } );

        SafeStatus safeStat;
        const typename SplitCriterion::ValueType epsilon = SplitCriterionEpsilon::get();

        daal::threader_for(featureCount, featureCount,
         [=, &localTLS, &context, &indexes, &totalDataStatistics, &safeStat](int featureIndex)
        {
            Local * const local = localTLS.local();
            DAAL_CHECK_MALLOC_THR(local)

            Item * items = daal_alloc<Item>(indexCount);
            DAAL_CHECK_MALLOC_THR(items)

            const size_t rowsPerBlock = 512;
            const size_t blockCount = (indexCount + rowsPerBlock - 1) / rowsPerBlock;
            for(size_t iBlock = 0; iBlock < blockCount; iBlock++)
            {
                const size_t first = iBlock * rowsPerBlock;
                const size_t last = min<cpu>(first + rowsPerBlock, indexCount);

                for (size_t i = first; i < last; ++i)
                {
                    items[i].x = context.dx[featureIndex][indexes[i]];
                    items[i].y = context.dy[indexes[i]];
                }
                if (context.dw)
                {
                    for (size_t i = first; i < last; ++i)
                    {
                        items[i].w = context.dw[indexes[i]];
                    }
                }
            }

            introSort<cpu>(items, &items[indexCount], [](const Item & v1, const Item & v2) -> bool
            {
                return v1.x < v2.x;
            });
            DAAL_ASSERT(isSorted<cpu>(items, &items[indexCount], [](const Item & v1, const Item & v2) -> bool
                {
                    return v1.x < v2.x;
                }));

            Item * next = nullptr;
            const auto i = CutPointFinder<cpu, IndependentVariableType, SplitCriterion>::find(local->splitCriterion, items, &items[indexCount], local->dataStatistics,
                                                                     totalDataStatistics,
                                                                     context.featureTypesCache[featureIndex], next, local->splitCriterionValue,
                                                                     local->bestCutPointDataStatistics,
                                                                     [](const Item & v) -> IndependentVariableType { return v.x; },
                                                                     [](const Item & v) -> DependentVariable { return v.y; },
                                                                     [](const Item & v) -> IndependentVariableType { return v.w; },
                                                                     [](const Item & v1, const Item & v2) -> bool { return v1.x < v2.x; });

            if (i != &items[indexCount] && (local->winnerIsLeaf || local->splitCriterionValue < local->winnerSplitCriterionValue ||
                                            (SplitCriterionMath::sFabs(local->splitCriterionValue - local->winnerSplitCriterionValue) <= epsilon &&
                                             local->winnerFeatureIndex > featureIndex)))
            {
                local->winnerIsLeaf = false;
                local->winnerFeatureIndex = featureIndex;
                local->winnerSplitCriterionValue = local->splitCriterionValue;
                switch (context.featureTypesCache[featureIndex])
                {
                case data_management::features::DAAL_CATEGORICAL:
                    local->winnerCutPoint = i->x;
                    break;
                case data_management::features::DAAL_ORDINAL:
                    local->winnerCutPoint = next->x;
                    break;
                case data_management::features::DAAL_CONTINUOUS:
                    local->winnerCutPoint = (i->x + next->x) / 2;
                    break;
                default:
                    DAAL_ASSERT(false);
                    break;
                }
                local->winnerPointsAtLeft = next - items; // distance.
                local->winnerDataStatistics = local->bestCutPointDataStatistics;
            }

            daal_free(items);
            items = nullptr;
        } );

        localTLS.reduce([=, &winnerIsLeaf, &winnerSplitCriterionValue, &winnerFeatureIndex, &winnerCutPoint, &winnerPointsAtLeft,
                         &winnerDataStatistics](Local * v) -> void
        {
            if ((!v->winnerIsLeaf) && (winnerIsLeaf || v->winnerSplitCriterionValue < winnerSplitCriterionValue ||
                                       (SplitCriterionMath::sFabs(winnerSplitCriterionValue - v->winnerSplitCriterionValue) <= epsilon &&
                                        winnerFeatureIndex > v->winnerFeatureIndex)))
            {
                winnerIsLeaf = false;
                winnerFeatureIndex = v->winnerFeatureIndex;
                winnerSplitCriterionValue = v->winnerSplitCriterionValue;
                winnerCutPoint = v->winnerCutPoint;
                winnerPointsAtLeft = v->winnerPointsAtLeft;
                winnerDataStatistics = v->winnerDataStatistics;
            }

            delete v;
            v = nullptr;
        } );

        DAAL_CHECK_SAFE_STATUS()

        if (winnerIsLeaf || winnerPointsAtLeft < context.minLeafSize || indexCount - winnerPointsAtLeft < context.minLeafSize)
        {
            services::Status statAdd;
            auto lni = context.leavesData.add(totalDataStatistics, statAdd);
            DAAL_CHECK_STATUS_VAR(statAdd)
            makeLeaf(nodeIndex, totalDataStatistics.getBestDependentVariableValue(), lni,
                     static_cast<double>(context.splitCriterion(totalDataStatistics, indexCount)), static_cast<int>(indexCount));
            return services::Status();
        }

        services::Status statusMakeSplit = makeSplit(nodeIndex, winnerFeatureIndex, winnerCutPoint, static_cast<double>(context.splitCriterion(totalDataStatistics, indexCount)),
                  static_cast<int>(indexCount));
        DAAL_CHECK_STATUS_VAR(statusMakeSplit)
        DAAL_ASSERT(!_nodes[nodeIndex].isLeaf());

        // Partition.
        size_t * splitIndexes = nullptr;
        switch (context.featureTypesCache[winnerFeatureIndex])
        {
        case data_management::features::DAAL_CATEGORICAL:
            splitIndexes = partition<cpu>(indexes, &indexes[indexCount], [winnerFeatureIndex, winnerCutPoint, &context](size_t i) -> bool
            {
                return (context.dx[winnerFeatureIndex][i] == winnerCutPoint);
            });
            break;

        case data_management::features::DAAL_ORDINAL:
        case data_management::features::DAAL_CONTINUOUS:
            splitIndexes = partition<cpu>(indexes, &indexes[indexCount], [winnerFeatureIndex, winnerCutPoint, &context](size_t i) -> bool
            {
                return (context.dx[winnerFeatureIndex][i] < winnerCutPoint);
            });
            break;

        default:
            DAAL_ASSERT(false);
            break;
        }

        // Estimate data statistics after partitioning.
        typename SplitCriterion::DataStatistics & leftDataStatistics = winnerDataStatistics;
        typename SplitCriterion::DataStatistics rightDataStatistics(totalDataStatistics);
        rightDataStatistics -= leftDataStatistics;

        // Process left child.
        services::Status statLeftChild = internalTrainManyFeatures(context, indexes, splitIndexes - indexes, _nodes[nodeIndex].leftChildIndex(), leftDataStatistics, depthLimit - 1);
        DAAL_CHECK_STATUS_VAR(statLeftChild)

        // Process right child.
        services::Status statRightChild = internalTrainManyFeatures(context, splitIndexes, &indexes[indexCount] - splitIndexes, _nodes[nodeIndex].rightChildIndex(), rightDataStatistics, depthLimit - 1);
        DAAL_CHECK_STATUS_VAR(statRightChild)

        return services::Status();
    }

    template <typename SplitCriterion, typename LeavesData>
    services::Status internalTrainFewFeatures(const TrainigContext<SplitCriterion, LeavesData> & context, size_t * indexes, size_t indexCount,
                                  TreeNodeIndex nodeIndex, const typename SplitCriterion::DataStatistics & totalDataStatistics, size_t depthLimit)
    {
        typedef typename SplitCriterion::DataStatistics DataStatistics;

        DAAL_ASSERT(depthLimit != 0);
        DAAL_ASSERT(context.minLeafSize >= 1);
        DAAL_ASSERT(indexes);
        DAAL_ASSERT(context.dx);
        DAAL_ASSERT(context.dy);
        DAAL_ASSERT((context.w == nullptr) == (context.dw == nullptr));

        struct WorkItem
        {
            DataStatistics totalDataStatistics;
            size_t firstIndex;
            size_t lastIndex;
            size_t depthLimit;
            TreeNodeIndex nodeIndex;

            WorkItem() {}

            WorkItem(const DataStatistics & stat, size_t firstIdx, size_t lastIdx, size_t depthLmt, TreeNodeIndex nodeIdx, const NumericTable * w)
                : totalDataStatistics(stat), firstIndex(firstIdx), lastIndex(lastIdx), depthLimit(depthLmt), nodeIndex(nodeIdx) {}

            void moveFrom(WorkItem & src)
            {
                DAAL_ASSERT(this != &src);

                firstIndex = src.firstIndex;
                lastIndex = src.lastIndex;
                depthLimit = src.depthLimit;
                nodeIndex = src.nodeIndex;
                totalDataStatistics.swap(src.totalDataStatistics);
            }
        };

        SafeStatus safeStat;
        services::Status statPush;
        const size_t featureCount = context.x.getNumberOfColumns();
        FeatureIndex winnerFeatureIndex = 0;
        IndependentVariableType winnerCutPoint;
        typename SplitCriterion::ValueType winnerSplitCriterionValue;
        size_t winnerPointsAtLeft;
        typename SplitCriterion::DataStatistics winnerDataStatistics;

        WorkItem leftChild, rightChild;

        services::Status statusWorkItem;
        WorkQueue<WorkItem> workQueue(statusWorkItem);
        DAAL_CHECK_STATUS_VAR(statusWorkItem)
        statusWorkItem = workQueue.push(WorkItem(totalDataStatistics, 0, indexCount, depthLimit, nodeIndex, context.w));
        DAAL_CHECK_STATUS_VAR(statusWorkItem)

        typename SplitCriterion::DependentVariableType leafDependentVariableValue;
        const size_t maxThreads = threader_get_threads_number();
        const size_t workItemCountForDataParallel = max<cpu, size_t>(maxThreads / 4, 2);
        while (workQueue.size() < workItemCountForDataParallel)
        {
            if (workQueue.size() == 1)
            {
                WorkItem & workItem = workQueue.front();
                const size_t indexCnt = workItem.lastIndex - workItem.firstIndex;
                const IndependentVariableType sumWeights = workItem.totalDataStatistics.sumWeights(workItem.firstIndex, workItem.lastIndex,
                                                                                                   const_cast<NumericTable*>(context.w));
                if (workItem.depthLimit == 1 || indexCnt < context.minSplitSize || indexCnt < context.minLeafSize * 2)
                {
                    services::Status statAdd;
                    auto lni = context.leavesData.add(workItem.totalDataStatistics, statAdd);
                    DAAL_CHECK_STATUS_VAR(statAdd);
                    makeLeaf(workItem.nodeIndex, workItem.totalDataStatistics.getBestDependentVariableValue(), lni,
                             static_cast<double>(context.splitCriterion(workItem.totalDataStatistics, sumWeights)), static_cast<int>(indexCnt));
                    workQueue.pop();
                    DAAL_CHECK_BREAK((workQueue.empty()));
                }
                else if (workItem.totalDataStatistics.isPure(leafDependentVariableValue))
                {
                    services::Status statAdd;
                    auto lni = context.leavesData.add(workItem.totalDataStatistics, statAdd);
                    DAAL_CHECK_STATUS_VAR(statAdd)
                    makeLeaf(workItem.nodeIndex, leafDependentVariableValue, lni,
                             static_cast<double>(context.splitCriterion(workItem.totalDataStatistics, sumWeights)), static_cast<int>(indexCnt));
                    workQueue.pop();
                    DAAL_CHECK_BREAK((workQueue.empty()));
                }
                else
                {
                    services::Status statFindSplit;
                    const bool winnerIsLeaf = !findSplitInParallel(context.splitCriterion, &indexes[workItem.firstIndex],
                                                                   workItem.lastIndex - workItem.firstIndex, context.featureTypesCache,
                                                                   workItem.totalDataStatistics, context.dx, context.dy, context.dw, featureCount,
                                                                   winnerFeatureIndex, winnerCutPoint, winnerSplitCriterionValue, winnerPointsAtLeft,
                                                                   winnerDataStatistics,
                                                                   statFindSplit);
                    DAAL_CHECK_STATUS_VAR(statFindSplit)
                    if (winnerIsLeaf || winnerPointsAtLeft < context.minLeafSize || indexCnt - winnerPointsAtLeft < context.minLeafSize)
                    {
                        services::Status statAdd;
                        auto lni = context.leavesData.add(workItem.totalDataStatistics, statAdd);
                        DAAL_CHECK_STATUS_VAR(statAdd)
                        makeLeaf(workItem.nodeIndex, workItem.totalDataStatistics.getBestDependentVariableValue(), lni,
                                 static_cast<double>(context.splitCriterion(workItem.totalDataStatistics, sumWeights)), static_cast<int>(indexCnt));
                        workQueue.pop();
                        DAAL_CHECK_BREAK((workQueue.empty()));
                    }
                    else
                    {
                        services::Status statusMakeSplit = makeSplit(workItem.nodeIndex, winnerFeatureIndex, winnerCutPoint,
                                  static_cast<double>(context.splitCriterion(workItem.totalDataStatistics, sumWeights)), static_cast<int>(indexCnt));
                        DAAL_CHECK_STATUS_VAR(statusMakeSplit)
                        DAAL_ASSERT(!_nodes[workItem.nodeIndex].isLeaf());

                        // Partition.
                        size_t * splitIndexes = nullptr;
                        switch (context.featureTypesCache[winnerFeatureIndex])
                        {
                        case data_management::features::DAAL_CATEGORICAL:
                            splitIndexes = partition<cpu>(&indexes[workItem.firstIndex], &indexes[workItem.lastIndex],
                                                          [winnerFeatureIndex, winnerCutPoint, &context](size_t i) -> bool
                                                          { return (context.dx[winnerFeatureIndex][i] == winnerCutPoint); });
                            break;

                        case data_management::features::DAAL_ORDINAL:
                        case data_management::features::DAAL_CONTINUOUS:
                            splitIndexes = partition<cpu>(&indexes[workItem.firstIndex], &indexes[workItem.lastIndex],
                                                          [winnerFeatureIndex, winnerCutPoint, &context](size_t i) -> bool
                                                          { return (context.dx[winnerFeatureIndex][i] < winnerCutPoint); });
                            break;

                        default:
                            DAAL_ASSERT(false);
                            break;
                        }
                        DAAL_ASSERT(splitIndexes != nullptr);
                        DAAL_ASSERT(splitIndexes >= &indexes[workItem.firstIndex]);
                        DAAL_ASSERT(splitIndexes <= &indexes[workItem.lastIndex]);


                        leftChild.firstIndex = workItem.firstIndex;
                        leftChild.lastIndex = splitIndexes - indexes;
                        leftChild.depthLimit = workItem.depthLimit - 1;
                        leftChild.nodeIndex = _nodes[workItem.nodeIndex].leftChildIndex();
                        leftChild.totalDataStatistics.swap(winnerDataStatistics);

                        rightChild.firstIndex = leftChild.lastIndex;
                        rightChild.lastIndex = workItem.lastIndex;
                        rightChild.depthLimit = leftChild.depthLimit;
                        rightChild.nodeIndex = _nodes[workItem.nodeIndex].rightChildIndex();
                        rightChild.totalDataStatistics.swap(workItem.totalDataStatistics);
                        rightChild.totalDataStatistics -= leftChild.totalDataStatistics;

                        workQueue.pop();

                        statPush = workQueue.push(leftChild);
                        DAAL_CHECK_STATUS_VAR(statPush)
                        statPush = workQueue.push(rightChild);
                        DAAL_CHECK_STATUS_VAR(statPush)
                    }
                }
            }
            else
            {
                daal::Mutex mutex;
                const size_t workSize = workQueue.size();
                WorkItem * workArray = new WorkItem[workSize];
                DAAL_CHECK_MALLOC(workArray)
                for (size_t i = 0; i < workSize; ++i)
                {
                    WorkItem & src = workQueue.front();
                    WorkItem & dest = workArray[i];
                    dest.moveFrom(src);
                    workQueue.pop();
                }

                daal::threader_for(workSize, workSize, [=, &workArray, &indexes, &mutex, &workQueue, &indexCount, &context, &statPush, &safeStat](int iBlock)
                {
                    SplitCriterion localSplitCriterion(context.splitCriterion);
                    typename SplitCriterion::DependentVariableType leafDependentVariableValue;
                    WorkItem leftChild, rightChild;

                    FeatureIndex winnerFeatureIndex = 0;
                    IndependentVariableType winnerCutPoint;
                    typename SplitCriterion::ValueType winnerSplitCriterionValue;
                    size_t winnerPointsAtLeft;
                    typename SplitCriterion::DataStatistics winnerDataStatistics;

                    WorkItem & workItem = workArray[iBlock];
                    const size_t indexCnt = workItem.lastIndex - workItem.firstIndex;
                    const IndependentVariableType sumWeights = workItem.totalDataStatistics.sumWeights(workItem.firstIndex, workItem.lastIndex,
                                                                                                       const_cast<NumericTable *>(context.w));
                    if (workItem.depthLimit == 1 || indexCnt < context.minSplitSize || indexCnt < context.minLeafSize * 2)
                    {
                        AUTOLOCK(mutex);
                        services::Status statAdd;
                        auto lni = context.leavesData.add(workItem.totalDataStatistics, statAdd);
                        DAAL_CHECK_STATUS_THR(statAdd)
                        makeLeaf(workItem.nodeIndex, workItem.totalDataStatistics.getBestDependentVariableValue(), lni,
                                 static_cast<double>(localSplitCriterion(workItem.totalDataStatistics, sumWeights)), static_cast<int>(indexCnt));
                    }
                    else if (workItem.totalDataStatistics.isPure(leafDependentVariableValue))
                    {
                        AUTOLOCK(mutex);
                        services::Status statAdd;
                        auto lni = context.leavesData.add(workItem.totalDataStatistics, statAdd);
                        DAAL_CHECK_STATUS_THR(statAdd)
                        makeLeaf(workItem.nodeIndex, leafDependentVariableValue, lni,
                            static_cast<double>(localSplitCriterion(workItem.totalDataStatistics, sumWeights)), static_cast<int>(indexCnt));
                    }
                    else
                    {
                        services::Status statFindSplit;
                        const bool winnerIsLeaf = !findSplitInParallel(localSplitCriterion, &indexes[workItem.firstIndex],
                                                                       workItem.lastIndex - workItem.firstIndex, context.featureTypesCache,
                                                                       workItem.totalDataStatistics, context.dx, context.dy, context.dw,
                                                                       featureCount, winnerFeatureIndex, winnerCutPoint, winnerSplitCriterionValue,
                                                                       winnerPointsAtLeft, winnerDataStatistics,
                                                                       statFindSplit);
                        DAAL_CHECK_STATUS_THR(statFindSplit)
                        if (winnerIsLeaf || winnerPointsAtLeft < context.minLeafSize || indexCnt - winnerPointsAtLeft < context.minLeafSize)
                        {
                            AUTOLOCK(mutex);
                            services::Status statAdd;
                            auto lni = context.leavesData.add(workItem.totalDataStatistics, statAdd);
                            DAAL_CHECK_STATUS_THR(statAdd)
                            makeLeaf(workItem.nodeIndex, workItem.totalDataStatistics.getBestDependentVariableValue(), lni,
                                     static_cast<double>(localSplitCriterion(workItem.totalDataStatistics, sumWeights)), static_cast<int>(indexCnt));
                        }
                        else
                        {
                            {
                                AUTOLOCK(mutex);
                                services::Status statusMakeSplit = makeSplit(workItem.nodeIndex, winnerFeatureIndex, winnerCutPoint,
                                    static_cast<double>(localSplitCriterion(workItem.totalDataStatistics, sumWeights)), static_cast<int>(indexCnt));
                                DAAL_CHECK_STATUS_THR(statusMakeSplit)
                                DAAL_ASSERT(!_nodes[workItem.nodeIndex].isLeaf());
                                leftChild.nodeIndex = _nodes[workItem.nodeIndex].leftChildIndex();
                                rightChild.nodeIndex = _nodes[workItem.nodeIndex].rightChildIndex();
                            }

                            // Partition.
                            size_t * splitIndexes = nullptr;
                            switch (context.featureTypesCache[winnerFeatureIndex])
                            {
                            case data_management::features::DAAL_CATEGORICAL:
                                splitIndexes = partition<cpu>(&indexes[workItem.firstIndex], &indexes[workItem.lastIndex],
                                                              [winnerFeatureIndex, winnerCutPoint, &context](size_t i) -> bool
                                                              { return (context.dx[winnerFeatureIndex][i] == winnerCutPoint); });
                                break;

                            case data_management::features::DAAL_ORDINAL:
                            case data_management::features::DAAL_CONTINUOUS:
                                splitIndexes = partition<cpu>(&indexes[workItem.firstIndex], &indexes[workItem.lastIndex],
                                                              [winnerFeatureIndex, winnerCutPoint, &context](size_t i) -> bool
                                                              { return (context.dx[winnerFeatureIndex][i] < winnerCutPoint); });
                                break;

                            default:
                                DAAL_ASSERT(false);
                                break;
                            }
                            DAAL_ASSERT(splitIndexes != nullptr);
                            DAAL_ASSERT(splitIndexes >= &indexes[workItem.firstIndex]);
                            DAAL_ASSERT(splitIndexes <= &indexes[workItem.lastIndex]);

                            leftChild.firstIndex = workItem.firstIndex;
                            leftChild.lastIndex = splitIndexes - indexes;
                            leftChild.depthLimit = workItem.depthLimit - 1;
                            leftChild.totalDataStatistics.swap(winnerDataStatistics);

                            rightChild.firstIndex = leftChild.lastIndex;
                            rightChild.lastIndex = workItem.lastIndex;
                            rightChild.depthLimit = leftChild.depthLimit;
                            rightChild.totalDataStatistics.swap(workItem.totalDataStatistics);
                            rightChild.totalDataStatistics -= leftChild.totalDataStatistics;

                            {
                                AUTOLOCK(mutex);

                                statPush = workQueue.push(leftChild);
                                DAAL_CHECK_STATUS_THR(statPush)

                                statPush = workQueue.push(rightChild);
                                DAAL_CHECK_STATUS_THR(statPush)
                            }
                        }
                    }
                });

                delete[] workArray;
                workArray = nullptr;
                if (workQueue.empty()) { break; }
            }
        };

        DAAL_CHECK_SAFE_STATUS()

        if (!workQueue.empty())
        {
            daal::Mutex mutex;
            const size_t workSize = workQueue.size();
            WorkItem * workArray = new WorkItem[workSize];
            DAAL_CHECK_MALLOC(workArray)
            for (size_t i = 0; i < workSize; ++i)
            {
                WorkItem & src = workQueue.front();
                WorkItem & dest = workArray[i];
                dest.firstIndex = src.firstIndex;
                dest.lastIndex = src.lastIndex;
                dest.depthLimit = src.depthLimit;
                dest.nodeIndex = src.nodeIndex;
                dest.totalDataStatistics.swap(src.totalDataStatistics);
                workQueue.pop();
            }

            const size_t rowsPerBlock = (workSize + maxThreads - 1) / maxThreads;
            const size_t blockCount = (workSize + rowsPerBlock - 1) / rowsPerBlock;
            daal::threader_for(blockCount, blockCount, [=, &workArray, &indexes, &mutex, &indexCount, &context, &statPush, &safeStat](int iBlock)
            {
                const size_t first = iBlock * rowsPerBlock;
                const size_t last = min<cpu>(first + rowsPerBlock, workSize);

                SplitCriterion localSplitCriterion(context.splitCriterion);
                typename SplitCriterion::DependentVariableType leafDependentVariableValue;

                services::Status statusWorkStack;
                WorkStack<WorkItem> workStack(statusWorkStack);
                DAAL_CHECK_STATUS_THR(statusWorkStack)

                WorkItem leftChild, rightChild;

                FeatureIndex winnerFeatureIndex = 0;
                IndependentVariableType winnerCutPoint;
                typename SplitCriterion::ValueType winnerSplitCriterionValue;
                size_t winnerPointsAtLeft;
                typename SplitCriterion::DataStatistics winnerDataStatistics;

                for (size_t i = first; i < last; ++i)
                {
                    statPush = workStack.push(workArray[i]);
                    DAAL_CHECK_STATUS_THR(statPush)

                    for (;;)
                    {
                        WorkItem & workItem = workStack.top();

                        const size_t indexCnt = workItem.lastIndex - workItem.firstIndex;
                        const IndependentVariableType sumWeights = workItem.totalDataStatistics.sumWeights(workItem.firstIndex, workItem.lastIndex,
                                                                                                           const_cast<NumericTable *>(context.w));
                        if (workItem.depthLimit == 1 || indexCnt < context.minSplitSize || indexCnt < context.minLeafSize * 2)
                        {
                            {
                                AUTOLOCK(mutex);
                                services::Status statAdd;
                                auto lni = context.leavesData.add(workItem.totalDataStatistics, statAdd);
                                DAAL_CHECK_STATUS_THR(statAdd)
                                makeLeaf(workItem.nodeIndex, workItem.totalDataStatistics.getBestDependentVariableValue(),
                                         lni,
                                         static_cast<double>(localSplitCriterion(workItem.totalDataStatistics, sumWeights)),
                                         static_cast<int>(indexCnt));
                            }
                            workStack.pop();
                            if (workStack.empty()) { break; }
                        }
                        else if (workItem.totalDataStatistics.isPure(leafDependentVariableValue))
                        {
                            {
                                AUTOLOCK(mutex);
                                services::Status statAdd;
                                auto lni = context.leavesData.add(workItem.totalDataStatistics, statAdd);
                                DAAL_CHECK_STATUS_THR(statAdd)
                                makeLeaf(workItem.nodeIndex, leafDependentVariableValue, lni,
                                    static_cast<double>(localSplitCriterion(workItem.totalDataStatistics, sumWeights)), static_cast<int>(indexCnt));
                            }
                            workStack.pop();
                            if (workStack.empty()) { break; }
                        }
                        else
                        {
                            services::Status statFindSplit;
                            const bool winnerIsLeaf = !findSplitInSerial(localSplitCriterion, &indexes[workItem.firstIndex],
                                                                         workItem.lastIndex - workItem.firstIndex, context.featureTypesCache,
                                                                         workItem.totalDataStatistics, context.dx, context.dy, context.dw,
                                                                         featureCount, winnerFeatureIndex, winnerCutPoint, winnerSplitCriterionValue,
                                                                         winnerPointsAtLeft, winnerDataStatistics,
                                                                         statFindSplit);
                            DAAL_CHECK_STATUS_THR(statFindSplit)
                            if (winnerIsLeaf || winnerPointsAtLeft < context.minLeafSize || indexCnt - winnerPointsAtLeft < context.minLeafSize)
                            {
                                {
                                    AUTOLOCK(mutex);
                                    services::Status statAdd;
                                    auto lni = context.leavesData.add(workItem.totalDataStatistics, statAdd);
                                    DAAL_CHECK_STATUS_THR(statAdd)
                                    makeLeaf(workItem.nodeIndex, workItem.totalDataStatistics.getBestDependentVariableValue(),
                                             lni,
                                             static_cast<double>(localSplitCriterion(workItem.totalDataStatistics, sumWeights)),
                                             static_cast<int>(indexCnt));
                                }
                                workStack.pop();
                                if (workStack.empty()) { break; }
                            }
                            else
                            {
                                {
                                    AUTOLOCK(mutex);
                                    services::Status statusMakeSplit = makeSplit(workItem.nodeIndex, winnerFeatureIndex, winnerCutPoint,
                                              static_cast<double>(localSplitCriterion(workItem.totalDataStatistics, sumWeights)),
                                              static_cast<int>(indexCnt));
                                    DAAL_CHECK_STATUS_THR(statusMakeSplit)
                                    DAAL_ASSERT(!_nodes[workItem.nodeIndex].isLeaf());
                                    leftChild.nodeIndex = _nodes[workItem.nodeIndex].leftChildIndex();
                                    rightChild.nodeIndex = _nodes[workItem.nodeIndex].rightChildIndex();
                                }

                                // Partition.
                                size_t * splitIndexes = nullptr;
                                switch (context.featureTypesCache[winnerFeatureIndex])
                                {
                                case data_management::features::DAAL_CATEGORICAL:
                                    splitIndexes = partition<cpu>(&indexes[workItem.firstIndex], &indexes[workItem.lastIndex],
                                                                  [winnerFeatureIndex, winnerCutPoint, &context](size_t i) -> bool
                                                                  { return (context.dx[winnerFeatureIndex][i] == winnerCutPoint); });
                                    break;

                                case data_management::features::DAAL_ORDINAL:
                                case data_management::features::DAAL_CONTINUOUS:
                                    splitIndexes = partition<cpu>(&indexes[workItem.firstIndex], &indexes[workItem.lastIndex],
                                                                  [winnerFeatureIndex, winnerCutPoint, &context](size_t i) -> bool
                                                                  { return (context.dx[winnerFeatureIndex][i] < winnerCutPoint); });
                                    break;

                                default:
                                    DAAL_ASSERT(false);
                                    break;
                                }
                                DAAL_ASSERT(splitIndexes != nullptr);
                                DAAL_ASSERT(splitIndexes >= &indexes[workItem.firstIndex]);
                                DAAL_ASSERT(splitIndexes <= &indexes[workItem.lastIndex]);


                                leftChild.firstIndex = workItem.firstIndex;
                                leftChild.lastIndex = splitIndexes - indexes;
                                leftChild.depthLimit = workItem.depthLimit - 1;
                                leftChild.totalDataStatistics.swap(winnerDataStatistics);

                                rightChild.firstIndex = leftChild.lastIndex;
                                rightChild.lastIndex = workItem.lastIndex;
                                rightChild.depthLimit = leftChild.depthLimit;
                                rightChild.totalDataStatistics.swap(workItem.totalDataStatistics);
                                rightChild.totalDataStatistics -= leftChild.totalDataStatistics;

                                workStack.pop();

                                statPush = workStack.push(leftChild);
                                DAAL_CHECK_STATUS_THR(statPush)

                                statPush = workStack.push(rightChild);
                                DAAL_CHECK_STATUS_THR(statPush)
                            }
                        }
                    }
                }
            });

            delete[] workArray;
            workArray = nullptr;
        }

        DAAL_CHECK_SAFE_STATUS()

        return services::Status();
    }

    template <typename SplitCriterion>
    bool findSplitInParallel(SplitCriterion & splitCriterion, const size_t * firstIndex, size_t indexCount,
                             const FeatureTypesCache & featureTypesCache, const typename SplitCriterion::DataStatistics & totalDataStatistics,
                             const IndependentVariableType * const * dx, const DependentVariableType * dy, const IndependentVariableType * dw, size_t featureCount,
                             FeatureIndex & winnerFeatureIndex, IndependentVariableType & winnerCutPoint,
                             typename SplitCriterion::ValueType & winnerSplitCriterionValue, size_t & winnerPointsAtLeft,
                             typename SplitCriterion::DataStatistics & winnerDataStatistics,
                             services::Status& status)
    {
        typedef daal::internal::Math<typename SplitCriterion::ValueType, cpu> SplitCriterionMath;
        typedef daal::services::internal::EpsilonVal<typename SplitCriterion::ValueType> SplitCriterionEpsilon;
        typedef typename SplitCriterion::DataStatistics DataStatistics;

        status = services::Status();

        struct Item
        {
            IndependentVariable x;
            IndependentVariable w;
            DependentVariable y;
        };

        struct Local
        {
            FeatureIndex winnerFeatureIndex;
            IndependentVariableType winnerCutPoint;
            typename SplitCriterion::ValueType winnerSplitCriterionValue, splitCriterionValue;
            size_t winnerPointsAtLeft;
            DataStatistics winnerDataStatistics, bestCutPointDataStatistics, dataStatistics;
            bool winnerIsLeaf;
            SplitCriterion splitCriterion;

            Local(const SplitCriterion & criterion) : winnerIsLeaf(true), splitCriterion(criterion) {}
        };

        DAAL_ASSERT(firstIndex);

        daal::tls<Local *> localTLS([=, &splitCriterion]()-> Local *
        {
            Local * const ptr = new Local(splitCriterion);
            return ptr;
        } );

        SafeStatus safeStat;
        const typename SplitCriterion::ValueType epsilon = SplitCriterionEpsilon::get();

        daal::threader_for(featureCount, featureCount, [=, &localTLS, &totalDataStatistics, &featureTypesCache, &dx, &dy, &dw, &safeStat](int featureIndex)
        {
            Local * const local = localTLS.local();
            DAAL_CHECK_MALLOC_THR(local)

            Item * items = daal_alloc<Item>(indexCount);
            DAAL_CHECK_MALLOC_THR(items)

            const size_t rowsPerBlock = 512;
            const size_t blockCount = (indexCount + rowsPerBlock - 1) / rowsPerBlock;

            for(size_t iBlock = 0; iBlock < blockCount; iBlock++)
            {
                const size_t first = iBlock * rowsPerBlock;
                const size_t last = min<cpu>(first + rowsPerBlock, indexCount);

                for (size_t i = first; i < last; ++i)
                {
                    items[i].x = dx[featureIndex][firstIndex[i]];
                    items[i].y = dy[firstIndex[i]];
                }
                if (dw)
                {
                    for (size_t i = first; i < last; ++i)
                    {
                        items[i].w = dw[firstIndex[i]];
                    }
                }
            }

            introSort<cpu>(items, &items[indexCount], [](const Item & v1, const Item & v2) -> bool
            {
                return v1.x < v2.x;
            });
            DAAL_ASSERT(isSorted<cpu>(items, &items[indexCount], [](const Item & v1, const Item & v2) -> bool
            {
                return v1.x < v2.x;
            }));

            Item * next = nullptr;
            const auto i = CutPointFinder<cpu, IndependentVariableType, SplitCriterion>::find(local->splitCriterion, items, &items[indexCount], local->dataStatistics,
                                                                     totalDataStatistics,
                                                                     featureTypesCache[featureIndex], next, local->splitCriterionValue,
                                                                     local->bestCutPointDataStatistics,
                                                                     [](const Item & v) -> IndependentVariableType { return v.x; },
                                                                     [](const Item & v) -> DependentVariable { return v.y; },
                                                                     [](const Item & v) -> IndependentVariableType { return v.w; },
                                                                     [](const Item & v1, const Item & v2) -> bool { return v1.x < v2.x; });

            if (i != &items[indexCount] && (local->winnerIsLeaf || local->splitCriterionValue < local->winnerSplitCriterionValue ||
                                            (SplitCriterionMath::sFabs(local->splitCriterionValue - local->winnerSplitCriterionValue) <= epsilon &&
                                             local->winnerFeatureIndex > featureIndex)))
            {
                local->winnerIsLeaf = false;
                local->winnerFeatureIndex = featureIndex;
                local->winnerSplitCriterionValue = local->splitCriterionValue;
                switch (featureTypesCache[featureIndex])
                {
                case data_management::features::DAAL_CATEGORICAL:
                    local->winnerCutPoint = i->x;
                    break;
                case data_management::features::DAAL_ORDINAL:
                    local->winnerCutPoint = next->x;
                    break;
                case data_management::features::DAAL_CONTINUOUS:
                    local->winnerCutPoint = (i->x + next->x) / 2;
                    break;
                default:
                    DAAL_ASSERT(false);
                    break;
                }
                local->winnerPointsAtLeft = next - items; // distance.
                local->winnerDataStatistics = local->bestCutPointDataStatistics;
            }

            daal_free(items);
            items = nullptr;
        } );

        if (!safeStat)
        {
            status = safeStat.detach();
            return false;
        }

        bool winnerIsLeaf = true;
        localTLS.reduce([=, &winnerIsLeaf, &winnerSplitCriterionValue, &winnerFeatureIndex, &winnerCutPoint, &winnerPointsAtLeft,
                         &winnerDataStatistics](Local * v) -> void
        {
            if ((!v->winnerIsLeaf) && (winnerIsLeaf || v->winnerSplitCriterionValue < winnerSplitCriterionValue ||
                                       (SplitCriterionMath::sFabs(winnerSplitCriterionValue - v->winnerSplitCriterionValue) <= epsilon &&
                                        winnerFeatureIndex > v->winnerFeatureIndex)))
            {
                winnerIsLeaf = false;
                winnerFeatureIndex = v->winnerFeatureIndex;
                winnerSplitCriterionValue = v->winnerSplitCriterionValue;
                winnerCutPoint = v->winnerCutPoint;
                winnerPointsAtLeft = v->winnerPointsAtLeft;
                winnerDataStatistics.swap(v->winnerDataStatistics);
            }

            delete v;
            v = nullptr;
        } );
        return (!winnerIsLeaf);
    }

    template <typename SplitCriterion>
    bool findSplitInSerial(SplitCriterion & splitCriterion, const size_t * firstIndex, size_t indexCount,
                           const FeatureTypesCache & featureTypesCache, const typename SplitCriterion::DataStatistics & totalDataStatistics,
                           const IndependentVariableType * const * dx, const DependentVariableType * dy, const IndependentVariableType * dw, size_t featureCount,
                           FeatureIndex & winnerFeatureIndex, IndependentVariableType & winnerCutPoint,
                           typename SplitCriterion::ValueType & winnerSplitCriterionValue, size_t & winnerPointsAtLeft,
                           typename SplitCriterion::DataStatistics & winnerDataStatistics,
                           services::Status& status)
    {
        typedef daal::internal::Math<typename SplitCriterion::ValueType, cpu> SplitCriterionMath;
        typedef daal::services::internal::EpsilonVal<typename SplitCriterion::ValueType> SplitCriterionEpsilon;
        typedef typename SplitCriterion::DataStatistics DataStatistics;

        status = services::Status();

        struct Item
        {
            IndependentVariable x;
            IndependentVariable w;
            DependentVariable y;
        };

        struct Local
        {
            FeatureIndex winnerFeatureIndex;
            IndependentVariableType winnerCutPoint;
            typename SplitCriterion::ValueType winnerSplitCriterionValue, splitCriterionValue;
            size_t winnerPointsAtLeft;
            DataStatistics winnerDataStatistics, bestCutPointDataStatistics, dataStatistics;
            bool winnerIsLeaf;
            SplitCriterion splitCriterion;

            Local(const SplitCriterion & criterion) : winnerIsLeaf(true), splitCriterion(criterion) {}
        };

        DAAL_ASSERT(firstIndex);

        daal::tls<Local *> localTLS([=, &splitCriterion]()-> Local *
        {
            Local * const ptr = new Local(splitCriterion);
            return ptr;
        } );

        SafeStatus safeStat;
        const typename SplitCriterion::ValueType epsilon = SplitCriterionEpsilon::get();

        daal::threader_for(featureCount, featureCount, [=, &localTLS, &totalDataStatistics, &featureTypesCache, &dx, &dy, &dw, &safeStat](int featureIndex)
        {
            Local * const local = localTLS.local();
            DAAL_CHECK_MALLOC_THR(local)

            Item * items = daal_alloc<Item>(indexCount);
            DAAL_CHECK_MALLOC_THR(items)

            for (size_t i = 0; i < indexCount; ++i)
            {
                items[i].x = dx[featureIndex][firstIndex[i]];
                items[i].y = dy[firstIndex[i]];
            }
            if (dw)
            {
                for (size_t i = 0; i < indexCount; ++i)
                {
                    items[i].w = dw[firstIndex[i]];
                }
            }
            introSort<cpu>(items, &items[indexCount], [](const Item & v1, const Item & v2) -> bool
            {
                return v1.x < v2.x;
            });
            DAAL_ASSERT(isSorted<cpu>(items, &items[indexCount], [](const Item & v1, const Item & v2) -> bool
            {
                return v1.x < v2.x;
            }));

            Item * next = nullptr;
            const auto i = CutPointFinder<cpu, IndependentVariableType, SplitCriterion>::find(local->splitCriterion, items, &items[indexCount], local->dataStatistics,
                                                                     totalDataStatistics,
                                                                     featureTypesCache[featureIndex], next, local->splitCriterionValue,
                                                                     local->bestCutPointDataStatistics,
                                                                     [](const Item & v) -> IndependentVariableType { return v.x; },
                                                                     [](const Item & v) -> DependentVariable { return v.y; },
                                                                     [](const Item & v) -> IndependentVariableType { return v.w; },
                                                                     [](const Item & v1, const Item & v2) -> bool { return v1.x < v2.x; });

            if (i != &items[indexCount] && (local->winnerIsLeaf || local->splitCriterionValue < local->winnerSplitCriterionValue ||
                                            (SplitCriterionMath::sFabs(local->splitCriterionValue - local->winnerSplitCriterionValue) <= epsilon &&
                                             local->winnerFeatureIndex > featureIndex)))
            {
                local->winnerIsLeaf = false;
                local->winnerFeatureIndex = featureIndex;
                local->winnerSplitCriterionValue = local->splitCriterionValue;
                switch (featureTypesCache[featureIndex])
                {
                case data_management::features::DAAL_CATEGORICAL:
                    local->winnerCutPoint = i->x;
                    break;
                case data_management::features::DAAL_ORDINAL:
                    local->winnerCutPoint = next->x;
                    break;
                case data_management::features::DAAL_CONTINUOUS:
                    local->winnerCutPoint = (i->x + next->x) / 2;
                    break;
                default:
                    DAAL_ASSERT(false);
                    break;
                }
                local->winnerPointsAtLeft = next - items; // distance.
                local->winnerDataStatistics = local->bestCutPointDataStatistics;
            }

            daal_free(items);
            items = nullptr;
        } );

        if (!safeStat)
        {
            status = safeStat.detach();
            return false;
        }

        bool winnerIsLeaf = true;
        localTLS.reduce([=, &winnerIsLeaf, &winnerSplitCriterionValue, &winnerFeatureIndex, &winnerCutPoint, &winnerPointsAtLeft,
                         &winnerDataStatistics](Local * v) -> void
        {
            if ((!v->winnerIsLeaf) && (winnerIsLeaf || v->winnerSplitCriterionValue < winnerSplitCriterionValue ||
                                       (SplitCriterionMath::sFabs(winnerSplitCriterionValue - v->winnerSplitCriterionValue) <= epsilon &&
                                        winnerFeatureIndex > v->winnerFeatureIndex)))
            {
                winnerIsLeaf = false;
                winnerFeatureIndex = v->winnerFeatureIndex;
                winnerSplitCriterionValue = v->winnerSplitCriterionValue;
                winnerCutPoint = v->winnerCutPoint;
                winnerPointsAtLeft = v->winnerPointsAtLeft;
                winnerDataStatistics.swap(v->winnerDataStatistics);
            }

            delete v;
            v = nullptr;
        } );
        return (!winnerIsLeaf);
    }

    template <typename Error, typename Data>
    Error internalREP(size_t nodeIndex, Data & data) const
    {
        if (_nodes[nodeIndex].isLeaf())
        {
            return data.error(nodeIndex, _nodes[nodeIndex].dependentVariable());
        }

        const Error subTreeError = internalREP<Error, Data>(_nodes[nodeIndex].leftChildIndex(), data)
                                   + internalREP<Error, Data>(_nodes[nodeIndex].rightChildIndex(), data);
        const Error leafError = data.error(nodeIndex);
        if (leafError <= subTreeError)
        { // Node must be pruned.
            data.prune(nodeIndex);
            return leafError;
        }
        else
        {
            return subTreeError;
        }
    }


private:
    TreeNodeType * _nodes;
    size_t _nodeCount;
    size_t _nodeCapacity;
};

template <CpuType cpu, typename DependentVariable>
class PruningData
{
public:
    typedef DependentVariable DependentVariableType;

    PruningData(size_t size) : _size(size),
                               _dependentVariables(daal_alloc<DependentVariableType>(size ? size : 1)),
                               _isPrunedValues(daal_alloc<bool>(size ? size : 1))
    {
        reset();
    }

    PruningData(const PruningData &) = delete;
    PruningData & operator= (const PruningData &) = delete;

    virtual ~PruningData()
    {
        daal_free(_isPrunedValues);
        daal_free(_dependentVariables);
        _isPrunedValues     = nullptr;
        _dependentVariables = nullptr;
    }

    size_t size() const { return _size; }

    bool isPruned(size_t index) const
    {
        DAAL_ASSERT(index < _size);
        return _isPrunedValues[index];
    }

    DependentVariableType dependentVariable(size_t index) const
    {
        DAAL_ASSERT(index < _size);
        return _dependentVariables[index];
    }

    virtual void putProbabilities(size_t index, double * probs, size_t numProbs) const {}

protected:
    void reset()
    {
        for (size_t i = 0; i < _size; ++i)
        {
            _dependentVariables[i] = 0;
            _isPrunedValues[i] = false;
        }
    }

    void prune(size_t index, DependentVariableType dependentVariable)
    {
        DAAL_ASSERT(index < _size);
        DAAL_ASSERT(!_isPrunedValues[index]);
        _isPrunedValues[index] = true;
        _dependentVariables[index] = dependentVariable;
    }

private:
    size_t _size;
    bool * _isPrunedValues;
    DependentVariableType * _dependentVariables;
};

template <CpuType cpu, typename IndependentVariable, typename DependentVariable>
size_t countNodes(size_t nodeIndex, const Tree<cpu, IndependentVariable, DependentVariable> & tree,
                  const PruningData<cpu, DependentVariable> & pruningData)
{
    if (tree[nodeIndex].isLeaf() || pruningData.isPruned(nodeIndex)) { return 1; }
    return 1 + countNodes<cpu>(tree[nodeIndex].leftChildIndex(), tree, pruningData)
             + countNodes<cpu>(tree[nodeIndex].rightChildIndex(), tree, pruningData);
}

} // namespace internal
} // namespace decision_tree
} // namespace algorithms
} // namespace daal

#endif<|MERGE_RESOLUTION|>--- conflicted
+++ resolved
@@ -1020,15 +1020,11 @@
         {
             int result = 0;
             TreeNodeType * newNodes = daal_alloc<TreeNodeType>(newCapacity);
-<<<<<<< HEAD
-            result = daal::services::internal::daal_memcpy_s(newNodes, newCapacity * sizeof(TreeNodeType), _nodes, _nodeCount * sizeof(TreeNodeType));
-            _status |= (result) ? services::Status(services::ErrorMemoryCopyFailedInternal) : _status;
-=======
             DAAL_CHECK_MALLOC(newNodes)
-            result = daal_memcpy_s(newNodes, newCapacity * sizeof(TreeNodeType), _nodes, _nodeCount * sizeof(TreeNodeType));
+            result = daal::services::internal::daal_memcpy_s(newNodes, newCapacity * sizeof(TreeNodeType),
+                                                             _nodes, _nodeCount * sizeof(TreeNodeType));
             if (result)
                 status = services::Status(services::ErrorMemoryCopyFailedInternal);
->>>>>>> 2f4ad00f
             swap<cpu>(_nodes, newNodes);
             swap<cpu>(_nodeCapacity, newCapacity);
             daal_free(newNodes);
